--- conflicted
+++ resolved
@@ -114,13 +114,4 @@
 python3 eval_show_stats.py --tag $tag --info-json $json_file --box-plot
 f_names="_eval_*.*"
 mv $tag$f_names $plots_path
-<<<<<<< HEAD
 echo "Saved evaluation statistics plots to $plots_path."
-
-echo
-echo "Inference..."
-python3 inference.py --tag $tag --which best --test-set $test_set --song-names $test_files
-echo "Inference done."
-=======
-echo "Saved evaluation statistics plots to $plots_path."
->>>>>>> 4dc7a029
