--- conflicted
+++ resolved
@@ -38,15 +38,8 @@
         fc_ex: Excitation filter cutoff frequency scaled to [0, 1],
                torch.Tensor of shape [n_examples, batch_size, n_strings, n_frames]
         a: Excitation amplitude factor scaled to [0, 1],
-<<<<<<< HEAD
-               torch.Tensor of shape [n_onset_indices, 1]
-        excitation_len: Excitation length scaled to [0, 1],
-               torch.Tensor of shape [n_onset_indices, 1]
-        gf:    Feedback gain factor between [0, 1],
-=======
                torch.Tensor of shape [n_examples, batch_size, n_strings, n_frames]
         g: Feedback gain factor between [0, 1],
->>>>>>> 4dc7a029
                torch.Tensor of shape [batch_size, n_strings, n_frames]
     """
     # onset_frame_indices: Note onset frame indices to trigger excitation
@@ -103,25 +96,7 @@
     g = torch.linspace(g_min, g_max, n_sources)
     g = expand_constant(g, n_examples, batch_size, n_frames)
     
-<<<<<<< HEAD
-    #excitation_len: Excitation length scaled to [0, 1],
-    #       torch.Tensor of shape [n_onset_indices, 1]
-    t_ex_min = 0.1
-    t_ex_max = 1
-    excitation_len = torch.linspace(t_ex_min, t_ex_max, n_onset_indices)
-    excitation_len = excitation_len.unsqueeze(0).repeat(n_examples, 1).unsqueeze(-1)
-    
-    #gf:    Feedback gain factor between [0, 1],
-    #       torch.Tensor of shape [batch_size, n_strings, n_frames]
-    gf_min = 0.85
-    gf_max = 1
-    gf = torch.linspace(gf_min, gf_max, n_sources)
-    gf = expand_constant(gf, n_examples, batch_size, n_frames)
-    
-    return f0_hz, fc, onset_frame_indices, fc_ex, a, excitation_len, gf
-=======
     return f0_hz, fc, onset_frame_indices, fc_ex, a, g
->>>>>>> 4dc7a029
 
 def generateParametersB(frame_rate, batch_size, n_examples, example_length, n_frames, n_sources):
     """
@@ -203,7 +178,7 @@
 class TestCore(unittest.TestCase):
 
     def test_KS_synthetic_input(self):
-        save_output=False
+        save_output = False
         
         max_excitation_length = 0.05
         excitation_amplitude_scale = 10
@@ -224,11 +199,7 @@
         # Number of STFT time frames per train example
         N = int(M / fft_hop_size)
         
-<<<<<<< HEAD
-        f0_hz, fc, onset_frame_indices, fc_ex, a, excitation_len, gf = \
-=======
         f0_hz, fc, onset_frame_indices, fc_ex, a, g = \
->>>>>>> 4dc7a029
             generateParameters(frame_rate, batch_size, n_examples, example_length, N, J)
         
         ks = synths.KarplusStrong(batch_size=batch_size,
@@ -242,28 +213,6 @@
         
         # Synthesize sources from parameters
         sources = torch.zeros((batch_size, J, n_examples * M))
-<<<<<<< HEAD
-        with torch.no_grad():
-            for example in range(n_examples):
-                #print("Calculate example", example)
-                
-                f0_in = f0_hz[example]
-                fc_in = fc[example]
-                onset_frame_indices_in = onset_frame_indices[example]
-                fc_ex_in = fc_ex[example]
-                a_in = a[example]
-                excitation_len_in = excitation_len[example]
-                gf_in = gf[example]
-                
-                controls = ks.get_controls(f0_in,
-                                           fc_in,
-                                           onset_frame_indices_in,
-                                           fc_ex_in,
-                                           a_in,
-                                           excitation_len_in,
-                                           gf_in)
-                sources[..., example * M : example * M + M] = ks.get_signal(**controls).squeeze(-1)
-=======
         for example in range(n_examples):
             #print("Calculate example", example)
             
@@ -281,7 +230,6 @@
                                        a_in,
                                        g_in)
             sources[..., example * M : example * M + M] = ks.get_signal(**controls).squeeze(-1)
->>>>>>> 4dc7a029
         mix = sources.sum(dim=1)
         
         # Save mix and sources
@@ -314,11 +262,7 @@
         # Number of STFT time frames per train example
         N = int(M / fft_hop_size)
         
-<<<<<<< HEAD
-        f0_hz, fc, onset_frame_indices, fc_ex, a, excitation_len, gf = \
-=======
         f0_hz, fc, onset_frame_indices, fc_ex, a, g = \
->>>>>>> 4dc7a029
             generateParameters(frame_rate, batch_size, n_examples, example_length, N, J)
         
         ks = synths.KarplusStrong(batch_size=batch_size,
@@ -337,12 +281,7 @@
             onset_frame_indices_in = onset_frame_indices[example]
             fc_ex_in = fc_ex[example]
             a_in = a[example]
-<<<<<<< HEAD
-            excitation_len_in = excitation_len[example]
-            gf_in = gf[example]
-=======
             g_in = g[example]
->>>>>>> 4dc7a029
             
             #check_attributes_for_gradients(ks)
 
@@ -353,30 +292,17 @@
                 fc_ex_in.grad.zero_()
             if a_in.grad is not None:
                 a_in.grad.zero_()
-<<<<<<< HEAD
-            if excitation_len_in.grad is not None:
-                excitation_len_in.grad.zero_()
-            if gf_in.grad is not None:
-                gf_in.grad.tero_()
-=======
             if g_in.grad is not None:
                 g_in.grad.zero_()
->>>>>>> 4dc7a029
             
             # Predicted controls from the neural network.
             fc_in.requires_grad = True
             fc_ex_in.requires_grad = True
             a_in.requires_grad = True
-<<<<<<< HEAD
-            excitation_len_in.requires_grad = True
-            gf_in.requires_grad = True
-            
-            sources = ks(f0_in, fc_in, onset_frame_indices_in, fc_ex_in, a_in,
-                         excitation_len_in, gf_in)
-=======
             g_in.requires_grad = True
             
             sources = ks(f0_in, fc_in, onset_frame_indices_in, fc_ex_in, a_in, g_in)
+
             # Dummy cost function
             error = sources.sum()
             
@@ -388,7 +314,7 @@
 
 
     def test_KSC_synthetic_input(self):
-        save_output=False
+        save_output = False
         
         excitation_length = 0.005
         n_examples = 2
@@ -626,7 +552,7 @@
             ks.detach()
 
     def test_KSD1_synthetic_input(self):
-        save_output=True
+        save_output = False
         
         excitation_length = 0.005
         n_examples = 2
@@ -724,7 +650,6 @@
             sources = ks(f0_in,
                          onset_frame_indices_in,
                          b_in)
->>>>>>> 4dc7a029
             
             # Dummy cost function
             error = sources.sum()
@@ -736,7 +661,7 @@
             ks.detach()
 
     def test_KSD2_synthetic_input(self):
-        save_output=True
+        save_output = False
         
         excitation_length = 0.005
         n_examples = 2
@@ -852,17 +777,11 @@
             ks.detach()
 
 if __name__ == "__main__":
-    #unittest.main()
-<<<<<<< HEAD
-    
-    test = TestCore()
-    test.test_KS_synthetic_input()
-=======
-
-    test = TestCore()
+    unittest.main()
+
+    #test = TestCore()
     
     #test.test_KS_synthetic_input()
->>>>>>> 4dc7a029
     #test.test_KS_differentiability()
     #test.test_KSC_synthetic_input()
     #test.test_KSC_differentiability()
@@ -870,5 +789,5 @@
     #test.test_KSC2_differentiability()
     #test.test_KSD1_synthetic_input()
     #test.test_KSD1_differentiability()
-    test.test_KSD2_synthetic_input()
-    #test.test_KSD2_differentiability()+    #test.test_KSD2_synthetic_input()
+    #test.test_KSD2_differentiability()
